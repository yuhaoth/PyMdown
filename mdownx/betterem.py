"""
mdownx.betterem
Add inteligent handling of to em and strong notations

MIT license.

Copyright (c) 2014 Isaac Muse <isaacmuse@gmail.com>

Permission is hereby granted, free of charge, to any person obtaining a copy of this software and associated documentation files (the "Software"), to deal in the Software without restriction, including without limitation the rights to use, copy, modify, merge, publish, distribute, sublicense, and/or sell copies of the Software, and to permit persons to whom the Software is furnished to do so, subject to the following conditions:

The above copyright notice and this permission notice shall be included in all copies or substantial portions of the Software.

THE SOFTWARE IS PROVIDED "AS IS", WITHOUT WARRANTY OF ANY KIND, EXPRESS OR IMPLIED, INCLUDING BUT NOT LIMITED TO THE WARRANTIES OF MERCHANTABILITY, FITNESS FOR A PARTICULAR PURPOSE AND NONINFRINGEMENT. IN NO EVENT SHALL THE AUTHORS OR COPYRIGHT HOLDERS BE LIABLE FOR ANY CLAIM, DAMAGES OR OTHER LIABILITY, WHETHER IN AN ACTION OF CONTRACT, TORT OR OTHERWISE, ARISING FROM, OUT OF OR IN CONNECTION WITH THE SOFTWARE OR THE USE OR OTHER DEALINGS IN THE SOFTWARE.
"""
from __future__ import absolute_import
from __future__ import unicode_literals
from markdown import Extension
from markdown.inlinepatterns import SimpleTagPattern, DoubleTagPattern
from markdown import util

SMART_STAR_TRIPLE_RE = r'(?<![a-zA-Z\d*])(\*{3})(?![\*\s])(.+?\**?)(?<!\s)\2(?![a-zA-Z\d*])'
# SMART_STAR_UNEVEN_321_RE = r'(?<![a-zA-Z\d*])(\*{3})(?![\*\s])(.+?)(?<![a-zA-Z\d*])\*{2}(?![\*\s])(.+?\**?)(?<!\s)\*(?![a-zA-Z\d*])'
# SMART_STAR_UNEVEN_312_RE = r'(?<![a-zA-Z\d*])(\*{3})(?![\*\s])(.+?)(?<![a-zA-Z\d*])\*(?![\*\s])(.+?\**?)(?<!\s)\*{2}(?![a-zA-Z\d*])'
SMART_STAR_STRONG_RE = r'(?<![a-zA-Z\d*])(\*{2})(?![\*\s])(.+?\**?)(?<!\s)\2(?![a-zA-Z\d*])'
SMART_STAR_EMPHASIS_RE = r'(?<![a-zA-Z\d*])(\*)(?![\*\s])(.+?\**?)(?<!\s)\2(?![a-zA-Z\d*])'
SMART_UNDERLINE_TRIPLE_RE = r'(?<![a-zA-Z\d_])(_{3})(?![_\s])(.+?_*?)(?<!\s)\2(?![a-zA-Z\d_])'
# SMART_UNDERLINE_UNEVEN_321_RE = r'(?<![a-zA-Z\d_])(_{3})(?![_\s])(.+?)(?<![a-zA-Z\d_])_{2}(?![_\s])(.+?_*?)(?<!\s)_(?![a-zA-Z\d_])'
# SMART_UNDERLINE_UNEVEN_312_RE = r'(?<![a-zA-Z\d_])(_{3})(?![_\s])(.+?)(?<![a-zA-Z\d_])_(?![_\s])(.+?_*?)(?<!\s)_{2}(?![a-zA-Z\d_])'
SMART_UNDERLINE_STRONG_RE = r'(?<![a-zA-Z\d_])(_{2})(?![_\s])(.+?_*?)(?<!\s)\2(?![a-zA-Z\d_])'
SMART_UNDERLINE_EMPHASIS_RE = r'(?<![a-zA-Z\d_])(_)(?![_\s])(.+?_*?)(?<!\s)\2(?![a-zA-Z\d_])'

STAR_TRIPLE_RE = r'(\*{3})(?!\s)(.+?)(?<!\s)\2'
STAR_UNEVEN_321_RE = r'(\*{3})(?!\s)(.+?)(?<!\s)\*{2}(.+?)(?<!\s)\*'
STAR_UNEVEN_312_RE = r'(\*{3})(?!\s)(.+?)(?<!\s)\*(.+?)(?<!\s)\*{2}'
STAR_STRONG_RE = r'(\*{2})(?!\s)(.+?)(?<!\s)\2'
STAR_EMPHASIS_RE = r'(\*)(?!\s)(.+?)(?<!\s)\2'

UNDERLINE_TRIPLE_RE = r'(_{3})(?!\s)(.+?)(?<!\s)\2'
UNDERLINE_UNEVEN_321_RE = r'(_{3})(?!\s)(.+?)(?<!\s)_{2}(.+?)(?<!\s)_'
UNDERLINE_UNEVEN_312_RE = r'(_{3})(?!\s)(.+?)(?<!\s)_(.+?)(?<!\s)_{2}'
UNDERLINE_STRONG_RE = r'(_{2})(?!\s)(.+?)(?<!\s)\2'
UNDERLINE_EMPHASIS_RE = r'(_)(?!\s)(.+?)(?<!\s)\2'

smart_enable_keys = [
    "all", "asterisk", "underscore", "none"
]


class UnevenDoubleTagPattern(SimpleTagPattern):
    """Return a ElementTree element nested in tag2 nested in tag1.

    Useful for strong emphasis etc.

    """
    def handleMatch(self, m):
        tag1, tag2 = self.tag.split(",")
        el1 = util.etree.Element(tag1)
        el2 = util.etree.SubElement(el1, tag2)
        el2.text = m.group(3)
        el2.tail = m.group(4)
        return el1


class BetterEmExtension(Extension):
    """ Add extension to Markdown class."""

    def __init__(self, *args, **kwargs):
        self.config = {
            'smart_enable': ["all", "Treat connected words intelligently - Default: all"]
        }

        if "smart_enable" in kwargs and kwargs["smart_enable"] not in smart_enable_keys:
            del kwargs["smart_enable"]

        super(BetterEmExtension, self).__init__(*args, **kwargs)

    def extendMarkdown(self, md, md_globals):
        """ Modify inline patterns. """

        self.md = md
        self.load = True
        md.registerExtension(self)

    def make_better(self):
        """
        This should work with the default smart_strong package enabled or disabled.
        """

        config = self.getConfigs()
        enabled = config["smart_enable"]
        if enabled:
            enable_all = enabled == "all"
            enable_underscore = enabled == "underscore"
            enable_asterisk = enabled == "asterisk"

        star_triple = SMART_STAR_TRIPLE_RE if enable_all or enable_asterisk else STAR_TRIPLE_RE
        star_double = SMART_STAR_STRONG_RE if enable_all or enable_asterisk else STAR_STRONG_RE
        star_single = SMART_STAR_EMPHASIS_RE if enable_all or enable_asterisk else STAR_EMPHASIS_RE
        underline_triple = SMART_UNDERLINE_TRIPLE_RE if enable_all or enable_underscore else UNDERLINE_TRIPLE_RE
        underline_double = SMART_UNDERLINE_STRONG_RE if enable_all or enable_underscore else UNDERLINE_STRONG_RE
        underline_single = SMART_UNDERLINE_EMPHASIS_RE if enable_all or enable_underscore else UNDERLINE_EMPHASIS_RE
        underline_uneven_321 = UNDERLINE_UNEVEN_321_RE
        underline_uneven_312 = UNDERLINE_UNEVEN_312_RE
        star_uneven_321 = STAR_UNEVEN_321_RE
        star_uneven_312 = STAR_UNEVEN_312_RE

        self.md.inlinePatterns["strong_em"] = DoubleTagPattern(star_triple, 'strong,em')
        self.md.inlinePatterns.add("strong_em2", DoubleTagPattern(underline_triple, 'strong,em'), '>strong_em')
        self.md.inlinePatterns['strong'] = SimpleTagPattern(star_double, 'strong')
        self.md.inlinePatterns.add('strong2', SimpleTagPattern(underline_double, 'strong'), '>strong')
        self.md.inlinePatterns["emphasis"] = SimpleTagPattern(star_single, 'em')
        self.md.inlinePatterns["emphasis2"] = SimpleTagPattern(underline_single, 'em')

        if not enable_all and not enable_asterisk:
<<<<<<< HEAD
            self.md.inlinePatterns.add('strong_em3', UnevenDoubleTagPattern(STAR_UNEVEN_321_RE, 'strong,em'), '>strong_em')
            self.md.inlinePatterns.add('em_strong', UnevenDoubleTagPattern(STAR_UNEVEN_312_RE, 'em,strong'), '>strong_em3')
        if not enable_all and not enable_underscore:
            self.md.inlinePatterns.add('strong_em4', UnevenDoubleTagPattern(UNDERLINE_UNEVEN_321_RE, 'strong,em'), '>strong_em2')
            self.md.inlinePatterns.add('em_strong2', UnevenDoubleTagPattern(UNDERLINE_UNEVEN_312_RE, 'em,strong'), '>strong_em4')
=======
            self.md.inlinePatterns.add('strong_em3', UnevenDoubleTagPattern(star_uneven_321, 'strong,em'), '<strong_em')
            self.md.inlinePatterns.add('em_strong', UnevenDoubleTagPattern(star_uneven_312, 'em,strong'), '>strong_em3')
        if not enable_all and not enable_underscore:
            self.md.inlinePatterns.add('strong_em4', UnevenDoubleTagPattern(underline_uneven_321, 'strong,em'), '<strong_em2')
            self.md.inlinePatterns.add('em_strong2', UnevenDoubleTagPattern(underline_uneven_312, 'em,strong'), '>strong_em4')
>>>>>>> 7daaf53c

    def reset(self):
        """ Wait to make sure smart_strong hasn't overwritten us. """
        if self.load:
            self.load = False
            self.make_better()


def makeExtension(*args, **kwargs):
    return BetterEmExtension(*args, **kwargs)<|MERGE_RESOLUTION|>--- conflicted
+++ resolved
@@ -99,10 +99,6 @@
         underline_triple = SMART_UNDERLINE_TRIPLE_RE if enable_all or enable_underscore else UNDERLINE_TRIPLE_RE
         underline_double = SMART_UNDERLINE_STRONG_RE if enable_all or enable_underscore else UNDERLINE_STRONG_RE
         underline_single = SMART_UNDERLINE_EMPHASIS_RE if enable_all or enable_underscore else UNDERLINE_EMPHASIS_RE
-        underline_uneven_321 = UNDERLINE_UNEVEN_321_RE
-        underline_uneven_312 = UNDERLINE_UNEVEN_312_RE
-        star_uneven_321 = STAR_UNEVEN_321_RE
-        star_uneven_312 = STAR_UNEVEN_312_RE
 
         self.md.inlinePatterns["strong_em"] = DoubleTagPattern(star_triple, 'strong,em')
         self.md.inlinePatterns.add("strong_em2", DoubleTagPattern(underline_triple, 'strong,em'), '>strong_em')
@@ -112,19 +108,11 @@
         self.md.inlinePatterns["emphasis2"] = SimpleTagPattern(underline_single, 'em')
 
         if not enable_all and not enable_asterisk:
-<<<<<<< HEAD
             self.md.inlinePatterns.add('strong_em3', UnevenDoubleTagPattern(STAR_UNEVEN_321_RE, 'strong,em'), '>strong_em')
             self.md.inlinePatterns.add('em_strong', UnevenDoubleTagPattern(STAR_UNEVEN_312_RE, 'em,strong'), '>strong_em3')
         if not enable_all and not enable_underscore:
             self.md.inlinePatterns.add('strong_em4', UnevenDoubleTagPattern(UNDERLINE_UNEVEN_321_RE, 'strong,em'), '>strong_em2')
             self.md.inlinePatterns.add('em_strong2', UnevenDoubleTagPattern(UNDERLINE_UNEVEN_312_RE, 'em,strong'), '>strong_em4')
-=======
-            self.md.inlinePatterns.add('strong_em3', UnevenDoubleTagPattern(star_uneven_321, 'strong,em'), '<strong_em')
-            self.md.inlinePatterns.add('em_strong', UnevenDoubleTagPattern(star_uneven_312, 'em,strong'), '>strong_em3')
-        if not enable_all and not enable_underscore:
-            self.md.inlinePatterns.add('strong_em4', UnevenDoubleTagPattern(underline_uneven_321, 'strong,em'), '<strong_em2')
-            self.md.inlinePatterns.add('em_strong2', UnevenDoubleTagPattern(underline_uneven_312, 'em,strong'), '>strong_em4')
->>>>>>> 7daaf53c
 
     def reset(self):
         """ Wait to make sure smart_strong hasn't overwritten us. """
